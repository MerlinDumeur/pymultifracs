import warnings

import numpy as np

import matplotlib.pyplot as plt
import seaborn as sns

from scipy.stats import gennorm
from scipy.optimize import bisect
from scipy.special import gamma


def _high_weighted_median(a, weights):
    """
    Computes a weighted high median of a. This is defined as the
    smallest a[j] such that the sum over all a[i]<=a[j] is strictly
    greater than half the total sum of the weights
    """
    a_cp = np.copy(a)
    weights_cp = np.copy(weights)
    n = a_cp.shape[0]
    sorted_a = np.zeros((n,), dtype=np.double)
    a_cand = np.zeros((n,), dtype=np.double)
    weights_cand = np.zeros((n,), dtype=np.intc)
    kcand = 0
    wleft, wright, wmid, wtot, wrest = [0] * 5
    trial = 0
    wtot = np.sum(weights_cp)
    for i in range(100000):
        wleft = 0
        wmid = 0
        wright = 0
        for i in range(n):
            sorted_a[i] = a_cp[i]
        sorted_a = np.partition(sorted_a, kth=n//2)
        trial = sorted_a[n//2]
        for i in range(n):
            if a_cp[i] < trial:
                wleft = wleft + weights_cp[i]
            elif a_cp[i] > trial:
                wright = wright + weights_cp[i]
            else:
                wmid = wmid + weights_cp[i]
        kcand = 0
        if 2 * (wrest + wleft) > wtot:
            for i in range(n):
                if a_cp[i] < trial:
                    a_cand[kcand] = a_cp[i]
                    weights_cand[kcand] = weights_cp[i]
                    kcand = kcand + 1
        elif 2 * (wrest + wleft + wmid) <= wtot:
            for i in range(n):
                if a_cp[i] > trial:
                    a_cand[kcand] = a_cp[i]
                    weights_cand[kcand] = weights_cp[i]
                    kcand = kcand + 1
            wrest = wrest + wleft + wmid
        else:
            return trial
        n = kcand
        for i in range(n):
            a_cp[i] = a_cand[i]
            weights_cp[i] = weights_cand[i]
    print('aargh')
    raise ValueError('Weighted median did not converge')


def _qn(a, c):
    """
    Computes the Qn robust estimator of scale, a more efficient alternative
    to the MAD. The implementation follows the algorithm described in Croux
    and Rousseeuw (1992).
    Parameters
    ----------
    a : array_like
        Input array.
    c : float, optional
        The normalization constant, used to get consistent estimates of the
        standard deviation at the normal distribution.  Defined as
        1/(np.sqrt(2) * scipy.stats.norm.ppf(5/8)), which is 2.219144.
    Returns
    -------
    The Qn robust estimator of scale
    """

    n = a.shape[0]
    h = n/2 + 1
    k = int(h * (h - 1) / 2)
    n_left = int(n * (n + 1) / 2)
    n_right = n * n
    k_new = k + n_left
    i, j, jh, l = [0] * 4
    sump, sumq = 0, 0
    trial, output = 0, 0
    a_sorted = np.sort(a)
    left = np.array([n - i + 1 for i in range(0, n)], dtype=np.intc)
    right = np.array([n if i <= h else n - (i - h) for i in range(0, n)], dtype=np.intc)
    weights = np.zeros((n,), dtype=np.intc)
    work = np.zeros((n,), dtype=np.double)
    p = np.zeros((n,), dtype=np.intc)
    q = np.zeros((n,), dtype=np.intc)

    while n_right - n_left > n:
        j = 0
        for i in range(1, n):
            if left[i] <= right[i]:
                weights[j] = right[i] - left[i] + 1
                jh = left[i] + weights[j] // 2
                work[j] = a_sorted[i] - a_sorted[n - jh]
                j = j + 1
        trial = _high_weighted_median(work[:j], weights[:j])
        j = 0
        for i in range(n - 1, -1, -1):
            while j < n and (a_sorted[i] - a_sorted[n - j - 1]) < trial:
                j = j + 1
            p[i] = j
        j = n + 1
        for i in range(n):
            while (a_sorted[i] - a_sorted[n - j + 1]) > trial:
                j = j - 1
            q[i] = j
        sump = np.sum(p)
        sumq = np.sum(q) - n
        if k_new <= sump:
            right = np.copy(p)
            n_right = sump
        elif k_new > sumq:
            left = np.copy(q)
            n_left = sumq
        else:
            output = c * trial
            return output
    j = 0
    for i in range(1, n):
        for l in range(left[i], right[i] + 1):
            work[j] = a_sorted[i] - a_sorted[n - l]
            j = j + 1
    k_new = k_new - (n_left + 1)
    output = c * np.sort(work[:j])[k_new]
    return output


def C4_to_m4(C4, C2):
    return C4 + 3 * C2 ** 2


def C2_to_m2(C2):
    return C2


def get_location_scale(cm, fix_c2_slope=False):

    slope_c1 = cm.slope[0][None, :]
    intercept_c1 = cm.intercept[0][None, :]

    slope_c2 = cm.slope[1][None, :]
    intercept_c2 = cm.intercept[1][None, :]

    if fix_c2_slope and slope_c2 > 0:
        slope_c2[:] = 0
        for k, range in enumerate(cm.scaling_ranges):
            j_min = cm.j.min()
            intercept_c2[:, k] = cm.C2[np.s_[range[0]-j_min:range[1]-j_min]].mean()

    j_array = np.arange(1, cm.j.max() + 1)

    C1_array = slope_c1 * j_array[:, None, None] + intercept_c1
    C2_array = slope_c2 * j_array[:, None, None] + intercept_c2

    # Shape N_scales, N_scaling_ranges, N_signals

    return j_array, C1_array, C2_array


def get_location_scale_shape(cm, fix_c2_slope=False):

    slope_c1 = cm.slope[0][None, :]
    intercept_c1 = cm.intercept[0][None, :]

    slope_c2 = cm.slope[1][None, :]
    intercept_c2 = cm.intercept[1][None, :]

    if fix_c2_slope and slope_c2 > 0:
        slope_c2[:] = 0
        for k, range in enumerate(cm.scaling_ranges):
            j_min = cm.j.min()
            intercept_c2[:, k] = cm.C2[np.s_[range[0]-j_min:range[1]-j_min]].mean()

    slope_c4 = cm.slope[3][None, :]
    intercept_c4 = cm.intercept[3][None, :]

    j_array = np.arange(1, cm.j.max() + 1)

    C1_array = slope_c1 * j_array[:, None, None] + intercept_c1
    C2_array = slope_c2 * j_array[:, None, None] + intercept_c2
    C4_array = slope_c4 * j_array[:, None, None] + intercept_c4

    m2 = C2_to_m2(C2_array)
    m4_array = C4_to_m4(C4_array, m2)
    # print(C2_array, m4_array)

    # m2[m2 < 0] = 0
    # m4[m2 < 0] = 0
    # m4[m4 < 0] = 0

    alpha = np.zeros_like(C2_array)
    beta = np.zeros_like(C4_array)

    for i, (C2, C4) in enumerate(zip(C2_array, C4_array)):

        # print(C2, m4)

        for k, l in np.ndindex(beta[i].shape):

            if C2[k, l] <= 0:
                beta[i, k, l] = 1
                continue

            # f_beta = lambda beta: gamma(5/beta) * gamma(1/beta) / gamma(3/beta)**2 - 3 - m4[k, l]
            f_beta = lambda beta: gamma(5/beta) * gamma(1/beta) / gamma(3/beta)**2 - 3 - C4[k, l]
            # f_beta = lambda beta: gamma(5/beta) * gamma(1/beta) / gamma(3/beta)**2 - 3 - C4[k, l] / C2[k, l] ** 2

            if f_beta(.1) > 0 and f_beta(10) > 0:

                warnings.warn("Very high value of beta estimated")
                beta[i, k, l] = 10

            elif f_beta(.1) < 0 and f_beta(10) < 0:

                warnings.warn("Very low value of beta estimated")
                beta[i, k, l] = .1

            else:
                beta[i, k, l] = bisect(f_beta, .1, 10)

        alpha[i] = np.sqrt(C2 * gamma(1/beta[i]) / gamma(3/beta[i]))

        idx_zero = C2 < 0
        alpha[i, idx_zero] = 0

        idx_zero = beta[i] < .1
        beta[i, idx_zero] = .1

    return j_array, C1_array, alpha, beta


def sample_p_leaders(p_exp, *gennorm_args):

    # normal args:
    # 0 - beta / shape
    # 1 - location
    # 2 - alpha / scale
    # 3 - array size

    # if gennorm_args[2] == 0:
    #     return (np.e ** gennorm_args[1] * np.ones(gennorm_args[3])) ** p_exp

    sim = (np.e ** gennorm.rvs(*gennorm_args)) ** p_exp

    idx_zero = gennorm_args[2] == 0

    # print(gennorm_args[1][idx_zero][None, :].shape, sim[:, idx_zero].shape,
    #       np.ones_like(sim[:, idx_zero]).shape)

    sim[:, idx_zero] = (np.e ** gennorm_args[1][idx_zero][None, :]
                        * np.ones_like(sim[:, idx_zero])) ** p_exp

    return sim


def sample_reject(k, l, j2, min_scale, p_exp, shape, location, scale, n_samples,
                  wt_coefs, alpha, previous_reject, max_reject_share, verbose):

     # if scale[idx, k, l] == 0:
        #     continue  # Already initialized at zero

    samples_scale_j = None

    # N leaders = n_coefs - 2
    idx_reject = {}

    for j in range(j2, min_scale-1, -1):

        idx = j-1
        idx_below = j-2

        # if samples_scale_j is None:
        samples_scale_j = sample_p_leaders(p_exp, shape[idx],
                                            location[idx], scale[idx],
                                            (n_samples, *shape[idx].shape))

        if j == 1:
            # diff_element = np.zeros((1, *shape[idx].shape))
            diff_element = 0
        else:
            samples_scales_below = [
                sample_p_leaders(p_exp, shape[idx_below], location[idx_below], scale[idx_below], (n_samples)),
                sample_p_leaders(p_exp, shape[idx_below], location[idx_below], scale[idx_below], (n_samples))
            ]
            diff_element = .5 * (samples_scales_below[0]
                                 + samples_scales_below[1])

<<<<<<< HEAD
<<<<<<< HEAD
        # N leaders = n_coefs - 2
        idx_reject[j] = np.zeros((*shape[idx].shape, wt_coefs.values[j].shape[0] - 2), dtype=bool)

=======
>>>>>>> Improved robust algorithm
=======
>>>>>>> f707405b
        diff_samples = samples_scale_j - diff_element

        # print(samples_scale_j.mean(axis=0), samples_scale_j.std(axis=0))

        # temp_diff = diff_sample

        if j > 1:
            diff_samples = diff_samples[diff_samples >= 0]
<<<<<<< HEAD

        # print(f"{j}, {temp_diff.shape=}")

        # try:
        # print(alpha / 2, 100 - alpha / 2)
        ci = [np.percentile(diff_samples, (alpha / 2 ** (1))),
                np.percentile(diff_samples, 100 - (alpha / 2 ** (1)))]

        vals = np.abs(wt_coefs.values[j][:, l]) ** p_exp

        v = np.sum(np.stack([vals[:-2], vals[1:-1], vals[2:]], axis=1),
                    axis=1)
<<<<<<< HEAD
<<<<<<< HEAD

        check = ((v < ci[0]) | (v > ci[1])) & ~(np.isnan(v))

        if previous_reject is not None:
            prev = previous_reject[j][k, l]
        else:
            prev = np.zeros_like(check, dtype=bool)

        prev_kept = check & prev
        nan = np.isnan(v)
        N_available = check.shape[0] - (prev_kept|nan).sum()

        N_new_remove = (check&~prev&~nan).sum()
        Max_new_reject = int(np.ceil(max_reject_share * N_available))

        # print(N_new_remove, Max_new_reject)

        if N_new_remove > Max_new_reject + 1:

            # pseudo_quantiles = np.argsort(temp_diff) / temp_diff.shape[0]
            combined_quantiles = np.argsort(np.argsort(np.r_[diff_samples, v])) / (diff_samples.shape[0] + v.shape[0])

            combined_quantiles = 2 * abs(combined_quantiles - .5)

            # Same shape as v, associates to every element its position in the sorted set of quantiles of {temp_diff U v}
            # Small values are associated to more extreme quantiles
            idx_v = np.arange(diff_samples.shape[0], combined_quantiles.shape[0])

            # Set quantiles from carried over rejected values to zero so they
            # Don't appear at the end of the sorted array
            combined_quantiles[idx_v][prev_kept] = 0

=======
        
=======

>>>>>>> EURASIP modifs
        check = ((v < ci[0]) | (v > ci[1])) & ~(np.isnan(v))

        if previous_reject is not None:
            prev = previous_reject[j][k, l]
        else:
            prev = np.zeros_like(check, dtype=bool)

        prev_kept = check & prev
        nan = np.isnan(v)
        N_available = check.shape[0] - (prev_kept|nan).sum()

        N_new_remove = (check&~prev&~nan).sum()
        Max_new_reject = int(np.ceil(max_reject_share * N_available))

        # print(N_new_remove, Max_new_reject)

        if N_new_remove > Max_new_reject + 1:

            # pseudo_quantiles = np.argsort(temp_diff) / temp_diff.shape[0]
            combined_quantiles = np.argsort(np.argsort(np.r_[diff_samples, v])) / (diff_samples.shape[0] + v.shape[0])

            combined_quantiles = 2 * abs(combined_quantiles - .5)

            # Same shape as v, associates to every element its position in the sorted set of quantiles of {temp_diff U v}
            # Small values are associated to more extreme quantiles
            idx_v = np.arange(diff_samples.shape[0], combined_quantiles.shape[0])

            # Set quantiles from carried over rejected values to zero so they
            # Don't appear at the end of the sorted array
            combined_quantiles[idx_v][prev_kept] = 0
<<<<<<< HEAD
            
>>>>>>> Improved robust algorithm
=======

>>>>>>> EURASIP modifs
            order_v = np.argsort(combined_quantiles[idx_v])

            # Renormalize order_v values from [0, N_v + N_tempdiff[ to [0, N_v]
            # order_v = np.argsort(np.argsort(order_v))

=======

        # print(f"{j}, {temp_diff.shape=}")

        # try:
        # print(alpha / 2, 100 - alpha / 2)
        ci = [np.percentile(diff_samples, (alpha / 2 ** (1))),
                np.percentile(diff_samples, 100 - (alpha / 2 ** (1)))]

        vals = np.abs(wt_coefs.values[j][:, l]) ** p_exp

        v = np.sum(np.stack([vals[:-2], vals[1:-1], vals[2:]], axis=1),
                    axis=1)

        check = ((v < ci[0]) | (v > ci[1])) & ~(np.isnan(v))

        if previous_reject is not None:
            prev = previous_reject[j][k, l]
        else:
            prev = np.zeros_like(check, dtype=bool)

        prev_kept = check & prev
        nan = np.isnan(v)
        N_available = check.shape[0] - (prev_kept|nan).sum()

        N_new_remove = (check&~prev&~nan).sum()
        Max_new_reject = int(np.ceil(max_reject_share * N_available))

        # print(N_new_remove, Max_new_reject)

        if N_new_remove > Max_new_reject + 1:

            # pseudo_quantiles = np.argsort(temp_diff) / temp_diff.shape[0]
            combined_quantiles = np.argsort(np.argsort(np.r_[diff_samples, v])) / (diff_samples.shape[0] + v.shape[0])

            combined_quantiles = 2 * abs(combined_quantiles - .5)

            # Same shape as v, associates to every element its position in the sorted set of quantiles of {temp_diff U v}
            # Small values are associated to more extreme quantiles
            idx_v = np.arange(diff_samples.shape[0], combined_quantiles.shape[0])

            # Set quantiles from carried over rejected values to zero so they
            # Don't appear at the end of the sorted array
            combined_quantiles[idx_v][prev_kept] = 0

            order_v = np.argsort(combined_quantiles[idx_v])

            # Renormalize order_v values from [0, N_v + N_tempdiff[ to [0, N_v]
            # order_v = np.argsort(np.argsort(order_v))

>>>>>>> f707405b
            # Nans end up at the end of the argsorted array so need to remove them
            N_nans = np.isnan(v).sum()

            # Remove only first [(1-alpha) * N] highest quantile observations
            check[:] = False
            check[order_v[-Max_new_reject-N_nans-1:-N_nans]] = True

            # Add previously rejected values still kept in
            check |= prev_kept

        idx_reject[j] = check

        if j == 12 and verbose:

            print(scale[idx], shape[idx])

            # print(v[check], ci[0], ci[1])

            plt.figure()
            plt.scatter(diff_element, samples_scale_j)
            plt.show()

            # vals = WT.wt_leaders.values[j-1] ** p
            # lower_vals =  1/2 * np.sum(np.c_[
            #     vals[:-3:2],
            #     vals[3::2]
            # ], axis=1)

            # plt.scatter(lower_vals, WT.wt_leaders.values[j].squeeze() ** p)

        if verbose and j == 12:
            plt.figure()

            sns.histplot({0: diff_samples[~np.isinf(diff_samples)], 1: v[~np.isnan(v) & (v > 0)]}, stat='percent',
                            log_scale=True, common_norm=False)
            ylim = plt.ylim()
            plt.vlines(ci, *ylim, color='k')
            plt.ylim(*ylim)
            plt.show()

            plt.figure()
            plt.hist(v[v < .025])
            plt.show()

    return {(k, l): idx_reject}

<<<<<<< HEAD
<<<<<<< HEAD
<<<<<<< HEAD

=======
   
>>>>>>> Improved robust algorithm
=======
>>>>>>> EURASIP modifs
=======
>>>>>>> f707405b


def reject_coefs(wt_coefs, cm, p_exp, n_samples, alpha, converged, error,
                 fix_c2_slope=False, previous_reject=None, verbose=False,
                 max_reject_share=None, min_scale=0, n_jobs=1, ):

    if max_reject_share is None:
        max_reject_share = 1 - alpha

    j_array, location, scale, shape = get_location_scale_shape(cm)

    idx_reject = {}
    samples_scale_j = None

    j2 = j_array.max()

    for k, l in np.ndindex(location.shape[1:]):
<<<<<<< HEAD
<<<<<<< HEAD
<<<<<<< HEAD

=======
      
>>>>>>> Improved robust algorithm
=======

>>>>>>> EURASIP modifs
=======

>>>>>>> f707405b
        if not (converged[k, l] or error[k, l]):

            try:

                idx_reject |= sample_reject(
                    k, l, j2, min_scale, p_exp, shape[:, k, l], location[:, k, l], scale[:, k, l], n_samples,
                    wt_coefs, alpha, previous_reject, max_reject_share, verbose)
<<<<<<< HEAD
<<<<<<< HEAD
<<<<<<< HEAD

=======
            
>>>>>>> Improved robust algorithm
=======

>>>>>>> EURASIP modifs
=======

>>>>>>> f707405b
            except Exception:
                idx_reject[(k, l)] = None
                error[k, l] = True

        else:
<<<<<<< HEAD
<<<<<<< HEAD
<<<<<<< HEAD
            idx_reject[(k, l)] = None

    out = {}

    for scale in range(min_scale, j2+1):

        out[scale] = np.zeros((*location.shape[1:], wt_coefs.values[scale].shape[0] - 2), dtype=bool)

=======
            idx_reject[(k, l)] = None    
=======
            idx_reject[(k, l)] = None
>>>>>>> EURASIP modifs
=======
            idx_reject[(k, l)] = None
>>>>>>> f707405b

    out = {}

    for scale in range(min_scale, j2+1):

        out[scale] = np.zeros((*location.shape[1:], wt_coefs.values[scale].shape[0] - 2), dtype=bool)
<<<<<<< HEAD
<<<<<<< HEAD
        
>>>>>>> Improved robust algorithm
=======

>>>>>>> EURASIP modifs
=======

>>>>>>> f707405b
        for k, l in np.ndindex(location.shape[1:]):
            if not (converged[k, l] or error[k, l]):
                out[scale][k, l] = idx_reject[(k, l)][scale]

    return out, error

    # for j in range(j2, min_scale-1, -1):

    #     print(j)

    #     # idx = (j_array == j).squeeze()
    #     # idx_below = (j_array == j-1).squeeze()

    #     # print(shape[idx].shape)

    #     idx = j-1
    #     idx_below = j-2

    #     if samples_scale_j is None:
    #         samples_scale_j = sample_p_leaders(p_exp, shape[idx],
    #                                            location[idx], scale[idx],
    #                                            (n_samples, *shape[idx].shape))

    #     if j == 1:
    #         diff_element = np.zeros((1, *shape[idx].shape))
    #     else:
    #         samples_scales_below = [
    #             sample_p_leaders(p_exp, shape[idx_below], location[idx_below],
    #                              scale[idx_below], (n_samples, *shape[idx].shape)),
    #             sample_p_leaders(p_exp, shape[idx_below], location[idx_below],
    #                              scale[idx_below], (n_samples, *shape[idx].shape))
    #         ]
    #         diff_element = .5 * (samples_scales_below[0]
    #                              + samples_scales_below[1])

    #     # N leaders = n_coefs - 2
    #     idx_reject[j] = np.zeros(
    #         (*shape[idx].shape, wt_coefs.values[j].shape[0] - 2), dtype=bool)

    #     diff_samples = samples_scale_j - diff_element

        # print(samples_scale_j.mean(axis=0), samples_scale_j.std(axis=0))

        # for k, l in np.ndindex(shape[idx].shape):

        #     # if scale[idx, k, l] == 0:
        #     #     continue  # Already initialized at zero

        #     temp_diff = diff_samples[:, k, l]

        #     if j > 1:
        #         temp_diff = temp_diff[temp_diff >= 0]

        #     # print(f"{j}, {temp_diff.shape=}")

        #     # try:
        #     # print(alpha / 2, 100 - alpha / 2)
        #     ci = [np.percentile(temp_diff, (alpha / 2 ** (1))),
        #           np.percentile(temp_diff, 100 - (alpha / 2 ** (1)))]

        #     vals = np.abs(wt_coefs.values[j][:, l]) ** p_exp

        #     v = np.sum(np.stack([vals[:-2], vals[1:-1], vals[2:]], axis=1),
        #                axis=1)
<<<<<<< HEAD
<<<<<<< HEAD
<<<<<<< HEAD

=======
            
>>>>>>> Improved robust algorithm
=======

>>>>>>> EURASIP modifs
=======

>>>>>>> f707405b
        #     check = ((v < ci[0]) | (v > ci[1])) & ~(np.isnan(v))

        #     if previous_reject is not None:
        #         prev = previous_reject[j][k, l]
        #     else:
        #         prev = np.zeros_like(check, dtype=bool)

        #     prev_kept = check & prev
        #     nan = np.isnan(v)
        #     N_available = check.shape[0] - (prev_kept|nan).sum()

        #     N_new_remove = (check&~prev&~nan).sum()
        #     Max_new_reject = int(np.ceil(max_reject_share * N_available))

        #     # print(N_new_remove, Max_new_reject)

        #     if N_new_remove > Max_new_reject + 1:

        #         # pseudo_quantiles = np.argsort(temp_diff) / temp_diff.shape[0]
        #         combined_quantiles = np.argsort(np.argsort(np.r_[temp_diff, v])) / (temp_diff.shape[0] + v.shape[0])

        #         combined_quantiles = 2 * abs(combined_quantiles - .5)

        #         # Same shape as v, associates to every element its position in the sorted set of quantiles of {temp_diff U v}
        #         # Small values are associated to more extreme quantiles
        #         idx_v = np.arange(temp_diff.shape[0], combined_quantiles.shape[0])
<<<<<<< HEAD
<<<<<<< HEAD
<<<<<<< HEAD

        #         # Set quantiles from carried over rejected values to zero so they
        #         # Don't appear at the end of the sorted array
        #         combined_quantiles[idx_v][prev_kept] = 0

=======
                
        #         # Set quantiles from carried over rejected values to zero so they
        #         # Don't appear at the end of the sorted array
        #         combined_quantiles[idx_v][prev_kept] = 0
                
>>>>>>> Improved robust algorithm
=======
=======
>>>>>>> f707405b

        #         # Set quantiles from carried over rejected values to zero so they
        #         # Don't appear at the end of the sorted array
        #         combined_quantiles[idx_v][prev_kept] = 0

<<<<<<< HEAD
>>>>>>> EURASIP modifs
=======
>>>>>>> f707405b
        #         order_v = np.argsort(combined_quantiles[idx_v])

        #         # Renormalize order_v values from [0, N_v + N_tempdiff[ to [0, N_v]
        #         # order_v = np.argsort(np.argsort(order_v))

        #         # Nans end up at the end of the argsorted array so need to remove them
        #         N_nans = np.isnan(v).sum()

        #         # Remove only first [(1-alpha) * N] highest quantile observations
        #         check[:] = False
        #         check[order_v[-Max_new_reject-N_nans-1:-N_nans]] = True

        #         # Add previously rejected values still kept in
        #         check |= prev_kept

        #     idx_reject[j][k, l] = check

        # if j == 15 and verbose:

        #     print(scale[idx], shape[idx])

        #     # print(v[check], ci[0], ci[1])

        #     plt.figure()
        #     plt.scatter(diff_element[:, -1, -1], samples_scale_j[:, -1, -1])

        #     # vals = WT.wt_leaders.values[j-1] ** p
        #     # lower_vals =  1/2 * np.sum(np.c_[
        #     #     vals[:-3:2],
        #     #     vals[3::2]
        #     # ], axis=1)

        #     # plt.scatter(lower_vals, WT.wt_leaders.values[j].squeeze() ** p)

        # if verbose and j == 15:
        #     plt.figure()

        #     sns.histplot({0: diff_samples[:, k, l][~np.isinf(diff_samples[:, k, l])], 1: v[~np.isnan(v) & (v > 0)]}, stat='percent',
        #                  log_scale=True, common_norm=False)
        #     ylim = plt.ylim()
        #     plt.vlines(ci, *ylim, color='k')
        #     plt.ylim(*ylim)

        #     plt.figure()
        #     plt.hist(v[v < .025])
        #     plt.show()

        # samples_scale_j = samples_scales_below[0]


def iterate_analysis(WT, n_iter=10):

    lwt = mf_analysis([WT.wt_leaders], scaling_ranges=[(6, WT.wt_leaders.j2_eff() - 2)], n_cumul=4)[0]

    c_trace = np.zeros((4, n_iter+1))

    c_trace[:, 0] = lwt.cumulants.log_cumulants.squeeze()

    for i in range(n_iter):

        idx_reject = reject_coefs(WT.wt_coefs, lwt.cumulants, 2, 1000000,
                                  verbose=False)
        new_leaders, _ = compute_leaders2(WT.wt_coefs, gamint=1, p_exp=2, j1=6,
                                          j2_reg=12, idx_reject=idx_reject)
        lwt = mf_analysis([new_leaders],
                          scaling_ranges=[(6, WT.wt_leaders.j2_eff() - 2)],
                          n_cumul=4)[0]

        c_trace[:, i+1] = lwt.cumulants.log_cumulants.squeeze()

    return c_trace, new_leaders, idx_reject, lwt<|MERGE_RESOLUTION|>--- conflicted
+++ resolved
@@ -300,15 +300,9 @@
             diff_element = .5 * (samples_scales_below[0]
                                  + samples_scales_below[1])
 
-<<<<<<< HEAD
-<<<<<<< HEAD
         # N leaders = n_coefs - 2
         idx_reject[j] = np.zeros((*shape[idx].shape, wt_coefs.values[j].shape[0] - 2), dtype=bool)
 
-=======
->>>>>>> Improved robust algorithm
-=======
->>>>>>> f707405b
         diff_samples = samples_scale_j - diff_element
 
         # print(samples_scale_j.mean(axis=0), samples_scale_j.std(axis=0))
@@ -317,7 +311,6 @@
 
         if j > 1:
             diff_samples = diff_samples[diff_samples >= 0]
-<<<<<<< HEAD
 
         # print(f"{j}, {temp_diff.shape=}")
 
@@ -330,8 +323,6 @@
 
         v = np.sum(np.stack([vals[:-2], vals[1:-1], vals[2:]], axis=1),
                     axis=1)
-<<<<<<< HEAD
-<<<<<<< HEAD
 
         check = ((v < ci[0]) | (v > ci[1])) & ~(np.isnan(v))
 
@@ -364,103 +355,11 @@
             # Don't appear at the end of the sorted array
             combined_quantiles[idx_v][prev_kept] = 0
 
-=======
-        
-=======
-
->>>>>>> EURASIP modifs
-        check = ((v < ci[0]) | (v > ci[1])) & ~(np.isnan(v))
-
-        if previous_reject is not None:
-            prev = previous_reject[j][k, l]
-        else:
-            prev = np.zeros_like(check, dtype=bool)
-
-        prev_kept = check & prev
-        nan = np.isnan(v)
-        N_available = check.shape[0] - (prev_kept|nan).sum()
-
-        N_new_remove = (check&~prev&~nan).sum()
-        Max_new_reject = int(np.ceil(max_reject_share * N_available))
-
-        # print(N_new_remove, Max_new_reject)
-
-        if N_new_remove > Max_new_reject + 1:
-
-            # pseudo_quantiles = np.argsort(temp_diff) / temp_diff.shape[0]
-            combined_quantiles = np.argsort(np.argsort(np.r_[diff_samples, v])) / (diff_samples.shape[0] + v.shape[0])
-
-            combined_quantiles = 2 * abs(combined_quantiles - .5)
-
-            # Same shape as v, associates to every element its position in the sorted set of quantiles of {temp_diff U v}
-            # Small values are associated to more extreme quantiles
-            idx_v = np.arange(diff_samples.shape[0], combined_quantiles.shape[0])
-
-            # Set quantiles from carried over rejected values to zero so they
-            # Don't appear at the end of the sorted array
-            combined_quantiles[idx_v][prev_kept] = 0
-<<<<<<< HEAD
-            
->>>>>>> Improved robust algorithm
-=======
-
->>>>>>> EURASIP modifs
             order_v = np.argsort(combined_quantiles[idx_v])
 
             # Renormalize order_v values from [0, N_v + N_tempdiff[ to [0, N_v]
             # order_v = np.argsort(np.argsort(order_v))
 
-=======
-
-        # print(f"{j}, {temp_diff.shape=}")
-
-        # try:
-        # print(alpha / 2, 100 - alpha / 2)
-        ci = [np.percentile(diff_samples, (alpha / 2 ** (1))),
-                np.percentile(diff_samples, 100 - (alpha / 2 ** (1)))]
-
-        vals = np.abs(wt_coefs.values[j][:, l]) ** p_exp
-
-        v = np.sum(np.stack([vals[:-2], vals[1:-1], vals[2:]], axis=1),
-                    axis=1)
-
-        check = ((v < ci[0]) | (v > ci[1])) & ~(np.isnan(v))
-
-        if previous_reject is not None:
-            prev = previous_reject[j][k, l]
-        else:
-            prev = np.zeros_like(check, dtype=bool)
-
-        prev_kept = check & prev
-        nan = np.isnan(v)
-        N_available = check.shape[0] - (prev_kept|nan).sum()
-
-        N_new_remove = (check&~prev&~nan).sum()
-        Max_new_reject = int(np.ceil(max_reject_share * N_available))
-
-        # print(N_new_remove, Max_new_reject)
-
-        if N_new_remove > Max_new_reject + 1:
-
-            # pseudo_quantiles = np.argsort(temp_diff) / temp_diff.shape[0]
-            combined_quantiles = np.argsort(np.argsort(np.r_[diff_samples, v])) / (diff_samples.shape[0] + v.shape[0])
-
-            combined_quantiles = 2 * abs(combined_quantiles - .5)
-
-            # Same shape as v, associates to every element its position in the sorted set of quantiles of {temp_diff U v}
-            # Small values are associated to more extreme quantiles
-            idx_v = np.arange(diff_samples.shape[0], combined_quantiles.shape[0])
-
-            # Set quantiles from carried over rejected values to zero so they
-            # Don't appear at the end of the sorted array
-            combined_quantiles[idx_v][prev_kept] = 0
-
-            order_v = np.argsort(combined_quantiles[idx_v])
-
-            # Renormalize order_v values from [0, N_v + N_tempdiff[ to [0, N_v]
-            # order_v = np.argsort(np.argsort(order_v))
-
->>>>>>> f707405b
             # Nans end up at the end of the argsorted array so need to remove them
             N_nans = np.isnan(v).sum()
 
@@ -507,18 +406,6 @@
 
     return {(k, l): idx_reject}
 
-<<<<<<< HEAD
-<<<<<<< HEAD
-<<<<<<< HEAD
-
-=======
-   
->>>>>>> Improved robust algorithm
-=======
->>>>>>> EURASIP modifs
-=======
->>>>>>> f707405b
-
 
 def reject_coefs(wt_coefs, cm, p_exp, n_samples, alpha, converged, error,
                  fix_c2_slope=False, previous_reject=None, verbose=False,
@@ -535,19 +422,6 @@
     j2 = j_array.max()
 
     for k, l in np.ndindex(location.shape[1:]):
-<<<<<<< HEAD
-<<<<<<< HEAD
-<<<<<<< HEAD
-
-=======
-      
->>>>>>> Improved robust algorithm
-=======
-
->>>>>>> EURASIP modifs
-=======
-
->>>>>>> f707405b
         if not (converged[k, l] or error[k, l]):
 
             try:
@@ -555,27 +429,11 @@
                 idx_reject |= sample_reject(
                     k, l, j2, min_scale, p_exp, shape[:, k, l], location[:, k, l], scale[:, k, l], n_samples,
                     wt_coefs, alpha, previous_reject, max_reject_share, verbose)
-<<<<<<< HEAD
-<<<<<<< HEAD
-<<<<<<< HEAD
-
-=======
-            
->>>>>>> Improved robust algorithm
-=======
-
->>>>>>> EURASIP modifs
-=======
-
->>>>>>> f707405b
             except Exception:
                 idx_reject[(k, l)] = None
                 error[k, l] = True
 
         else:
-<<<<<<< HEAD
-<<<<<<< HEAD
-<<<<<<< HEAD
             idx_reject[(k, l)] = None
 
     out = {}
@@ -583,209 +441,11 @@
     for scale in range(min_scale, j2+1):
 
         out[scale] = np.zeros((*location.shape[1:], wt_coefs.values[scale].shape[0] - 2), dtype=bool)
-
-=======
-            idx_reject[(k, l)] = None    
-=======
-            idx_reject[(k, l)] = None
->>>>>>> EURASIP modifs
-=======
-            idx_reject[(k, l)] = None
->>>>>>> f707405b
-
-    out = {}
-
-    for scale in range(min_scale, j2+1):
-
-        out[scale] = np.zeros((*location.shape[1:], wt_coefs.values[scale].shape[0] - 2), dtype=bool)
-<<<<<<< HEAD
-<<<<<<< HEAD
-        
->>>>>>> Improved robust algorithm
-=======
-
->>>>>>> EURASIP modifs
-=======
-
->>>>>>> f707405b
         for k, l in np.ndindex(location.shape[1:]):
             if not (converged[k, l] or error[k, l]):
                 out[scale][k, l] = idx_reject[(k, l)][scale]
 
     return out, error
-
-    # for j in range(j2, min_scale-1, -1):
-
-    #     print(j)
-
-    #     # idx = (j_array == j).squeeze()
-    #     # idx_below = (j_array == j-1).squeeze()
-
-    #     # print(shape[idx].shape)
-
-    #     idx = j-1
-    #     idx_below = j-2
-
-    #     if samples_scale_j is None:
-    #         samples_scale_j = sample_p_leaders(p_exp, shape[idx],
-    #                                            location[idx], scale[idx],
-    #                                            (n_samples, *shape[idx].shape))
-
-    #     if j == 1:
-    #         diff_element = np.zeros((1, *shape[idx].shape))
-    #     else:
-    #         samples_scales_below = [
-    #             sample_p_leaders(p_exp, shape[idx_below], location[idx_below],
-    #                              scale[idx_below], (n_samples, *shape[idx].shape)),
-    #             sample_p_leaders(p_exp, shape[idx_below], location[idx_below],
-    #                              scale[idx_below], (n_samples, *shape[idx].shape))
-    #         ]
-    #         diff_element = .5 * (samples_scales_below[0]
-    #                              + samples_scales_below[1])
-
-    #     # N leaders = n_coefs - 2
-    #     idx_reject[j] = np.zeros(
-    #         (*shape[idx].shape, wt_coefs.values[j].shape[0] - 2), dtype=bool)
-
-    #     diff_samples = samples_scale_j - diff_element
-
-        # print(samples_scale_j.mean(axis=0), samples_scale_j.std(axis=0))
-
-        # for k, l in np.ndindex(shape[idx].shape):
-
-        #     # if scale[idx, k, l] == 0:
-        #     #     continue  # Already initialized at zero
-
-        #     temp_diff = diff_samples[:, k, l]
-
-        #     if j > 1:
-        #         temp_diff = temp_diff[temp_diff >= 0]
-
-        #     # print(f"{j}, {temp_diff.shape=}")
-
-        #     # try:
-        #     # print(alpha / 2, 100 - alpha / 2)
-        #     ci = [np.percentile(temp_diff, (alpha / 2 ** (1))),
-        #           np.percentile(temp_diff, 100 - (alpha / 2 ** (1)))]
-
-        #     vals = np.abs(wt_coefs.values[j][:, l]) ** p_exp
-
-        #     v = np.sum(np.stack([vals[:-2], vals[1:-1], vals[2:]], axis=1),
-        #                axis=1)
-<<<<<<< HEAD
-<<<<<<< HEAD
-<<<<<<< HEAD
-
-=======
-            
->>>>>>> Improved robust algorithm
-=======
-
->>>>>>> EURASIP modifs
-=======
-
->>>>>>> f707405b
-        #     check = ((v < ci[0]) | (v > ci[1])) & ~(np.isnan(v))
-
-        #     if previous_reject is not None:
-        #         prev = previous_reject[j][k, l]
-        #     else:
-        #         prev = np.zeros_like(check, dtype=bool)
-
-        #     prev_kept = check & prev
-        #     nan = np.isnan(v)
-        #     N_available = check.shape[0] - (prev_kept|nan).sum()
-
-        #     N_new_remove = (check&~prev&~nan).sum()
-        #     Max_new_reject = int(np.ceil(max_reject_share * N_available))
-
-        #     # print(N_new_remove, Max_new_reject)
-
-        #     if N_new_remove > Max_new_reject + 1:
-
-        #         # pseudo_quantiles = np.argsort(temp_diff) / temp_diff.shape[0]
-        #         combined_quantiles = np.argsort(np.argsort(np.r_[temp_diff, v])) / (temp_diff.shape[0] + v.shape[0])
-
-        #         combined_quantiles = 2 * abs(combined_quantiles - .5)
-
-        #         # Same shape as v, associates to every element its position in the sorted set of quantiles of {temp_diff U v}
-        #         # Small values are associated to more extreme quantiles
-        #         idx_v = np.arange(temp_diff.shape[0], combined_quantiles.shape[0])
-<<<<<<< HEAD
-<<<<<<< HEAD
-<<<<<<< HEAD
-
-        #         # Set quantiles from carried over rejected values to zero so they
-        #         # Don't appear at the end of the sorted array
-        #         combined_quantiles[idx_v][prev_kept] = 0
-
-=======
-                
-        #         # Set quantiles from carried over rejected values to zero so they
-        #         # Don't appear at the end of the sorted array
-        #         combined_quantiles[idx_v][prev_kept] = 0
-                
->>>>>>> Improved robust algorithm
-=======
-=======
->>>>>>> f707405b
-
-        #         # Set quantiles from carried over rejected values to zero so they
-        #         # Don't appear at the end of the sorted array
-        #         combined_quantiles[idx_v][prev_kept] = 0
-
-<<<<<<< HEAD
->>>>>>> EURASIP modifs
-=======
->>>>>>> f707405b
-        #         order_v = np.argsort(combined_quantiles[idx_v])
-
-        #         # Renormalize order_v values from [0, N_v + N_tempdiff[ to [0, N_v]
-        #         # order_v = np.argsort(np.argsort(order_v))
-
-        #         # Nans end up at the end of the argsorted array so need to remove them
-        #         N_nans = np.isnan(v).sum()
-
-        #         # Remove only first [(1-alpha) * N] highest quantile observations
-        #         check[:] = False
-        #         check[order_v[-Max_new_reject-N_nans-1:-N_nans]] = True
-
-        #         # Add previously rejected values still kept in
-        #         check |= prev_kept
-
-        #     idx_reject[j][k, l] = check
-
-        # if j == 15 and verbose:
-
-        #     print(scale[idx], shape[idx])
-
-        #     # print(v[check], ci[0], ci[1])
-
-        #     plt.figure()
-        #     plt.scatter(diff_element[:, -1, -1], samples_scale_j[:, -1, -1])
-
-        #     # vals = WT.wt_leaders.values[j-1] ** p
-        #     # lower_vals =  1/2 * np.sum(np.c_[
-        #     #     vals[:-3:2],
-        #     #     vals[3::2]
-        #     # ], axis=1)
-
-        #     # plt.scatter(lower_vals, WT.wt_leaders.values[j].squeeze() ** p)
-
-        # if verbose and j == 15:
-        #     plt.figure()
-
-        #     sns.histplot({0: diff_samples[:, k, l][~np.isinf(diff_samples[:, k, l])], 1: v[~np.isnan(v) & (v > 0)]}, stat='percent',
-        #                  log_scale=True, common_norm=False)
-        #     ylim = plt.ylim()
-        #     plt.vlines(ci, *ylim, color='k')
-        #     plt.ylim(*ylim)
-
-        #     plt.figure()
-        #     plt.hist(v[v < .025])
-        #     plt.show()
-
-        # samples_scale_j = samples_scales_below[0]
 
 
 def iterate_analysis(WT, n_iter=10):
