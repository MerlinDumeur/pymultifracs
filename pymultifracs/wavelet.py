--- conflicted
+++ resolved
@@ -342,15 +342,9 @@
                             eta_p=None)
 
 
-<<<<<<< HEAD
 def wavelet_analysis(signal, p_exp=None, wt_name='db3', j1=1, j2=None,
-                     gamint=0.0, normalization=1, weighted=True):
-    # TODO make function for coef only, use it when p_exp is None
-=======
-def wavelet_analysis(signal, p_exp=None, wt_name='db3', j1=1, j2=10,
                      gamint=0.0, normalization=1, weighted=None,
                      j2_reg=None):
->>>>>>> 183c10e6
     """
     Compute wavelet coefficient and wavelet leaders.
 
